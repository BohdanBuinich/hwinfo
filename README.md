[![Linux (clang)](https://github.com/lfreist/hwinfo/actions/workflows/build-linux-clang.yml/badge.svg)](https://github.com/lfreist/hwinfo/actions/workflows/build-linux-clang.yml)
[![Linux (gcc)](https://github.com/lfreist/hwinfo/actions/workflows/build-linux-gcc.yml/badge.svg)](https://github.com/lfreist/hwinfo/actions/workflows/build-linux-gcc.yml)

[![MacOS](https://github.com/lfreist/hwinfo/actions/workflows/build-macos.yml/badge.svg)](https://github.com/lfreist/hwinfo/actions/workflows/build-macos.yml)

[![Windows (MinGW)](https://github.com/lfreist/hwinfo/actions/workflows/build-windows-mingw.yml/badge.svg)](https://github.com/lfreist/hwinfo/actions/workflows/build-windows-mingw.yml)
[![Windows (Visual Studio)](https://github.com/lfreist/hwinfo/actions/workflows/build-windows-vs.yml/badge.svg)](https://github.com/lfreist/hwinfo/actions/workflows/build-windows-vs.yml)

# hwinfo

hwinfo provides an easy-to-use and modern C++ API for retrieving hardware information of your systems components such as CPU, RAM, GPU, Disks, Main-board, ...

## Content

* [Functionality](#functionality)
* [Build hwinfo](#build-hwinfo)
* [Example](#example)
* [Include hwinfo to cmake project](#include-hwinfo-in-your-cmake-project)

## Functionality

<<<<<<< HEAD
| Component        | Info               | Linux | Apple |  Windows  |
|------------------|:-------------------|:-----:|:-----:|:---------:|
| CPU              | Vendor             |  ✔️   |  ✔️   |    ✔️     |
|                  | Model              |  ✔️   |  ✔️   |    ✔️     |
|                  | Frequency          |  ✔️   |  ✔️   |    ✔️     |
|                  | Physical Cores     |  ✔️   |  ✔️   |    ✔️     |
|                  | Logical Cores      |  ✔️   |  ✔️   |    ✔️     |
|                  | Cache Size         |  ✔️   |  ✔️   |    ✔️     |
| GPU              | Vendor             |  ✔️   |  ✔️   |    ✔️     |
|                  | Model              |  ✔️   |  ✔️   |    ✔️     |
|                  | Memory Size        |   ❌   |   ❌   |    ✔️     |
| Memory (RAM)     | Vendor             |   ❌   |   ❌   |    ✔️     |
|                  | Model              |   ❌   |   ❌   |    ✔️     |
|                  | Name               |   ❌   |   ❌   |    ✔️     |
|                  | Serial Number      |   ❌   |   ❌   |    ✔️     |
|                  | Total Memory Size  |  ✔️   |  ✔️   |    ✔️     |
|                  | Free Memory Size   |   ❌   |   ❌   |     ❌     |
| Main-board       | Vendor             |  ✔️   |   ❌   |    ✔️     |
|                  | Model              |  ✔️   |   ❌   |    ✔️     |
|                  | Version            |  ✔️   |   ❌   |    ✔️     |
|                  | Serial-Number      |   ❌   |   ❌   |    ✔️     |
|                  | Bios               |   ❌   |   ❌   |     ❌     |
| Disk             | Vendor             |  ✔️   |   ❌   |     ❌     |
|                  | Model              |  ✔️   |   ❌   |     ❌     |
|                  | Serial-Number      |   ❌   |   ❌   |     ❌     |
|                  | Size               |   ❌   |   ❌   |     ❌     |
| Operating System | Name               |  ✔️   |  ✔️   |    ✔️     |
|                  | Short Name         |  ✔️   |  ✔️   |    ✔️     |
|                  | Version            |  ✔️   |  ✔️   |     ❌     |
|                  | Kernel             |  ✔️   |   ❌   |     ❌     |
|                  | Architecture (Bit) |  ✔️   |  ✔️   |    ✔️     |
|                  | Endianess          |  ✔️   |  ✔️   |    ✔️     |
=======
| Component        | Info               | Linux | Apple | Windows |
|------------------|:-------------------|:-----:|:-----:|:-------:|
| CPU              | Vendor             |  ✔️   |  ✔️   |   ✔️    |
|                  | Model              |  ✔️   |  ✔️   |   ✔️    |
|                  | Frequency          |  ✔️   |  ✔️   |   ✔️    |
|                  | Physical Cores     |  ✔️   |  ✔️   |   ✔️    |
|                  | Logical Cores      |  ✔️   |  ✔️   |   ✔️    |
|                  | Cache Size         |  ✔️   |  ✔️   |   ✔️    |
| GPU              | Vendor             |  ✔️   |  ✔️   |   ✔️    |
|                  | Model              |  ✔️   |  ✔️   |   ✔️    |
|                  | Memory Size        |   ❌   |   ❌   |   ✔️    |
| Memory (RAM)     | Vendor             |   ❌   |   ❌   |   ✔️    |
|                  | Model              |   ❌   |   ❌   |   ✔️    |
|                  | Name               |   ❌   |   ❌   |   ✔️    |
|                  | Serial Number      |   ❌   |   ❌   |   ✔️    |
|                  | Total Memory Size  |  ✔️   |  ✔️   |   ✔️    |
|                  | Free Memory Size   |   ❌   |   ❌   |    ❌    |
| Mainboard        | Vendor             |  ✔️   |   ❌   |   ✔️    |
|                  | Model              |  ✔️   |   ❌   |   ✔️    |
|                  | Version            |  ✔️   |   ❌   |   ✔️    |
|                  | Serial-Number      |   ❌   |   ❌   |   ✔️    |
|                  | Bios               |   ❌   |   ❌   |    ❌    |
| Disk             | Vendor             |  ✔️   |   ❌   |    ✔    |
|                  | Model              |  ✔️   |   ❌   |    ✔    |
|                  | Serial-Number      |   ❌   |   ❌   |    ✔    |
|                  | Size               |   ❌   |   ❌   |    ❌    |
| Operating System | Name               |  ✔️   |  ✔️   |   ✔️    |
|                  | Short Name         |  ✔️   |  ✔️   |   ✔️    |
|                  | Version            |  ✔️   |  ✔️   |    ❌    |
|                  | Kernel             |  ✔️   |   ❌   |    ❌    |
|                  | Architecture (Bit) |  ✔️   |  ✔️   |   ✔️    |
|                  | Endianess          |  ✔️   |  ✔️   |   ✔️    |
>>>>>>> 8dfb8ca3

## Build `hwinfo`

> Requirements: git, cmake, c++ compiler (gcc, clang, MSVC)

1. Download repository:
    ```
    git clone https://github.com/lfreist/hwinfo
    ```
2. Build using cmake:
    ```
    mkdir build
    cd build
    cmake -DCMAKE_BUILD_TYPE=Release .. && make -j $(nproc)
    ```

## Example

See [example.cpp](examples/example.cpp)

## Include `hwinfo` in your cmake project

1. Download `hwinfo` into your project (e.g. in `<project-root>/third_party/hwinfo`)
    ```
    mkdir third_party
    cd third_party
    git clone https://github.com/lfreist/hwinfo
    ```
2. Simply add the following to your `<project-root>/CMakeLists.txt` file:
    ```cmake
    # file: <project-root>/CMakeLists.txt
    
    add_subdirectory(third_party/hwinfo)
    include_directories(third_party/hwinfo/include)
    ```
3. Include `hwinfo` into your `.cpp/.h` files:
    ```c++
    // file: your_benchmarks.cpp
    
    #include "hwinfo/hwinfo.h"
    ```
4. Link it in cmake
    ```cmake
    add_executable(your_executable your_executable.cpp)
    target_link_libraries(your_executable PUBLIC hwinfo::HWinfo)
    ```<|MERGE_RESOLUTION|>--- conflicted
+++ resolved
@@ -8,7 +8,7 @@
 
 # hwinfo
 
-hwinfo provides an easy-to-use and modern C++ API for retrieving hardware information of your systems components such as CPU, RAM, GPU, Disks, Main-board, ...
+hwinfo provides an easy-to-use and modern C++ API for retrieving hardware information of your systems components such as CPU, RAM, GPU, Disks, Mainboard, ...
 
 ## Content
 
@@ -19,7 +19,6 @@
 
 ## Functionality
 
-<<<<<<< HEAD
 | Component        | Info               | Linux | Apple |  Windows  |
 |------------------|:-------------------|:-----:|:-----:|:---------:|
 | CPU              | Vendor             |  ✔️   |  ✔️   |    ✔️     |
@@ -37,7 +36,7 @@
 |                  | Serial Number      |   ❌   |   ❌   |    ✔️     |
 |                  | Total Memory Size  |  ✔️   |  ✔️   |    ✔️     |
 |                  | Free Memory Size   |   ❌   |   ❌   |     ❌     |
-| Main-board       | Vendor             |  ✔️   |   ❌   |    ✔️     |
+| Mainboard        | Vendor             |  ✔️   |   ❌   |    ✔️     |
 |                  | Model              |  ✔️   |   ❌   |    ✔️     |
 |                  | Version            |  ✔️   |   ❌   |    ✔️     |
 |                  | Serial-Number      |   ❌   |   ❌   |    ✔️     |
@@ -52,40 +51,6 @@
 |                  | Kernel             |  ✔️   |   ❌   |     ❌     |
 |                  | Architecture (Bit) |  ✔️   |  ✔️   |    ✔️     |
 |                  | Endianess          |  ✔️   |  ✔️   |    ✔️     |
-=======
-| Component        | Info               | Linux | Apple | Windows |
-|------------------|:-------------------|:-----:|:-----:|:-------:|
-| CPU              | Vendor             |  ✔️   |  ✔️   |   ✔️    |
-|                  | Model              |  ✔️   |  ✔️   |   ✔️    |
-|                  | Frequency          |  ✔️   |  ✔️   |   ✔️    |
-|                  | Physical Cores     |  ✔️   |  ✔️   |   ✔️    |
-|                  | Logical Cores      |  ✔️   |  ✔️   |   ✔️    |
-|                  | Cache Size         |  ✔️   |  ✔️   |   ✔️    |
-| GPU              | Vendor             |  ✔️   |  ✔️   |   ✔️    |
-|                  | Model              |  ✔️   |  ✔️   |   ✔️    |
-|                  | Memory Size        |   ❌   |   ❌   |   ✔️    |
-| Memory (RAM)     | Vendor             |   ❌   |   ❌   |   ✔️    |
-|                  | Model              |   ❌   |   ❌   |   ✔️    |
-|                  | Name               |   ❌   |   ❌   |   ✔️    |
-|                  | Serial Number      |   ❌   |   ❌   |   ✔️    |
-|                  | Total Memory Size  |  ✔️   |  ✔️   |   ✔️    |
-|                  | Free Memory Size   |   ❌   |   ❌   |    ❌    |
-| Mainboard        | Vendor             |  ✔️   |   ❌   |   ✔️    |
-|                  | Model              |  ✔️   |   ❌   |   ✔️    |
-|                  | Version            |  ✔️   |   ❌   |   ✔️    |
-|                  | Serial-Number      |   ❌   |   ❌   |   ✔️    |
-|                  | Bios               |   ❌   |   ❌   |    ❌    |
-| Disk             | Vendor             |  ✔️   |   ❌   |    ✔    |
-|                  | Model              |  ✔️   |   ❌   |    ✔    |
-|                  | Serial-Number      |   ❌   |   ❌   |    ✔    |
-|                  | Size               |   ❌   |   ❌   |    ❌    |
-| Operating System | Name               |  ✔️   |  ✔️   |   ✔️    |
-|                  | Short Name         |  ✔️   |  ✔️   |   ✔️    |
-|                  | Version            |  ✔️   |  ✔️   |    ❌    |
-|                  | Kernel             |  ✔️   |   ❌   |    ❌    |
-|                  | Architecture (Bit) |  ✔️   |  ✔️   |   ✔️    |
-|                  | Endianess          |  ✔️   |  ✔️   |   ✔️    |
->>>>>>> 8dfb8ca3
 
 ## Build `hwinfo`
 
