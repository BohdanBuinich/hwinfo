// Copyright (c) Leon Freist <freist@informatik.uni-freiburg.de>
// This software is part of HWBenchmark

#include <string>
#include <vector>

<<<<<<< HEAD
#if defined(unix) || defined(__unix) || defined(__unix__)
#include <regex>
#include <fstream>
#include <unistd.h>
#elif defined(__APPLE__)
#include <mach/mach.h>
#include <mach/mach_time.h>
#include <sys/sysctl.h>
#include <math.h>
#include <pthread.h>
#elif defined(_WIN32) || defined(_WIN64) || defined(__CYGWIN__)
#include <Windows.h>
#include <sysinfoapi.h>
#include <memory>
#endif

=======
>>>>>>> b4bfd63f
#include "hwinfo/cpu.h"
#include "hwinfo/platform.h"

#include "hwinfo/cpuid.h"

namespace hwinfo {

// _____________________________________________________________________________________________________________________
<<<<<<< HEAD
CPU::CPU() {
  _numPhysicalCores = getNumPhysicalCores();
  _numLogicalCores = getNumLogicalCores();
  _maxClockSpeedMHz = getMaxClockSpeedMHz();
  _minClockSpeedMHz = getMinClockSpeedMHz();
  _modelName = getModelName();
  _vendor = getVendor();
  _cacheSizeBytes = getCacheSizeBytes();
  _regularClockSpeedMHz = getRegularClockSpeedMHz();

#if defined(HWINFO_CPUID_H_)
  uint32_t regs[4] {};
  cpuid::cpuid(1, 0, regs);
  _isHTT = static_cast<bool>(regs[3] & AVX_POS);
  _isSSE = static_cast<bool>(regs[3] & SSE_POS);
  _isSSE2 = static_cast<bool>(regs[3] & SSE2_POS);
  _isSSE3 = static_cast<bool>(regs[2] & SSE3_POS);
  _isSSE41 = static_cast<bool>(regs[2] & SSE41_POS);
  _isSSE42 = static_cast<bool>(regs[2] & SSE42_POS);
  _isAVX = static_cast<bool>(regs[2] & AVX_POS);
  cpuid::cpuid(7, 0, regs);
  _isAVX2 = static_cast<bool>(regs[1] & AVX2_POS);
#endif
=======
CPU::CPU(std::string& model,
         std::string& vendor,
         int cacheSize_Bytes,
         int numPhysicalCores,
         int numLogicalCores,
         int maxClockSpeed_kHz,
         int regularClockSpeed_kHz)
  : _modelName(model), _vendor(vendor) {
  _cacheSize_Bytes = cacheSize_Bytes;
  _numPhysicalCores = numPhysicalCores;
  _numLogicalCores = numLogicalCores;
  _maxClockSpeed_kHz = maxClockSpeed_kHz;
  _regularClockSpeed_kHz = regularClockSpeed_kHz;
>>>>>>> b4bfd63f
}

// _____________________________________________________________________________________________________________________
std::string& CPU::modelName() {
  if (_modelName.empty()) {
    _modelName = std::move(getModelName());
  }
  return _modelName;
}

// _____________________________________________________________________________________________________________________
std::string& CPU::vendor() {
  if (_vendor.empty()) {
    _vendor = std::move(getVendor());
  }
<<<<<<< HEAD
#elif defined(__APPLE__)
  return -1;
#elif defined(_WIN32) || defined(_WIN64)
  return -1;
#else
#error Unsupported Platform
#endif
  return -1;
}

// _____________________________________________________________________________________________________________________
std::string CPU::getVendor() {
#if defined(HWINFO_CPUID_H_)
  std::string vendor;
  uint32_t regs[4] {0};
  cpuid::cpuid(0, 0, regs);
  vendor += std::string((const char *) &regs[1], 4);
  vendor += std::string((const char *) &regs[3], 4);
  vendor += std::string((const char *) &regs[2], 4);
  return vendor;
#endif
#if defined(unix) || defined(__unix) || defined(__unix__)
  std::string line;
  std::ifstream stream("/proc/cpuinfo");
  if (!stream) {
    return "<unknown>";
  }
  while (getline(stream, line)) {
    if (line.starts_with("vendor_id")) {
      stream.close();
      return line.substr(line.find(": ")+2, line.length());
    }
  }
  return "<unknown>";
  stream.close();
#elif defined(__APPLE__)
  // TODO: implement
  return "not implemented yet...";
#elif defined(_WIN32) || defined(_WIN64)
  HKEY hKeyProcessor;
  LONG lError = RegOpenKeyExA(HKEY_LOCAL_MACHINE, R"(HARDWARE\DESCRIPTION\System\CentralProcessor\0)", 0, KEY_READ, &hKeyProcessor);
  if (lError != ERROR_SUCCESS)
    return "<unknown>";

  // Smart resource cleaner pattern
  auto clearer = [](HKEY hKey) { RegCloseKey(hKey); };
  auto key = std::unique_ptr<std::remove_pointer<HKEY>::type, decltype(clearer)>(hKeyProcessor, clearer);

  CHAR pBuffer[_MAX_PATH] = { 0 };
  DWORD dwBufferSize = sizeof(pBuffer);
  lError = RegQueryValueExA(key.get(), "VendorIdentifier", nullptr, nullptr, (LPBYTE)pBuffer, &dwBufferSize);
  if (lError != ERROR_SUCCESS) {
    return "<unknown>";
  }

  return pBuffer;
#endif
  return "<unknown>";
}

// _____________________________________________________________________________________________________________________
std::string CPU::getModelName() {
#if defined(HWINFO_CPUID_H_)
  std::string model;
  uint32_t regs[4] {};
  for (unsigned i = 0x80000002; i < 0x80000005; ++i) {
    cpuid::cpuid(i, 0, regs);
    for(auto c : std::string((const char*)&regs[0], 4)) {
      if (std::isalnum(c) || c == '(' || c == ')' || c == '@' || c == ' ' || c == '-' || c == '.') {
        model += c;
      }
    }
    for(auto c : std::string((const char*)&regs[1], 4)) {
      if (std::isalnum(c) || c == '(' || c == ')' || c == '@' || c == ' ' || c == '-' || c == '.') {
        model += c;
      }
    }
    for(auto c : std::string((const char*)&regs[2], 4)) {
      if (std::isalnum(c) || c == '(' || c == ')' || c == '@' || c == ' ' || c == '-' || c == '.') {
        model += c;
      }
    }
    for(auto c : std::string((const char*)&regs[3], 4)) {
      if (std::isalnum(c) || c == '(' || c == ')' || c == '@' || c == ' ' || c == '-' || c == '.') {
        model += c;
      }
    }
  }
  return model;
#endif
#if defined(unix) || defined(__unix) || defined(__unix__)
  std::string line;
  std::ifstream stream("/proc/cpuinfo");
  if (!stream) {
    return "<unknown>";
  }
  while (getline(stream, line)) {
    if (line.starts_with("model name")) {
      stream.close();
      return line.substr(line.find(": ")+2, line.length());
    }
  }
  return "<unknown>";
  stream.close();
#elif defined(__APPLE__)
  std::string model(1024);
    size_t size=model.size();
    if (sysctlbyname("machdep.cpu.brand_string", &model.c_str(), &size, NULL, 0) < 0) {
        perror("sysctl");
    }
    return model;
#elif defined(_WIN32) || defined(_WIN64)
  HKEY hKeyProcessor;
  LONG lError = RegOpenKeyExA(HKEY_LOCAL_MACHINE, R"(HARDWARE\DESCRIPTION\System\CentralProcessor\0)", 0, KEY_READ, &hKeyProcessor);
  if (lError != ERROR_SUCCESS)
    return "<unknown>";

  // Smart resource cleaner pattern
  auto clearer = [](HKEY hKey) { RegCloseKey(hKey); };
  auto key = std::unique_ptr<std::remove_pointer<HKEY>::type, decltype(clearer)>(hKeyProcessor, clearer);

  CHAR pBuffer[_MAX_PATH] = { 0 };
  DWORD dwBufferSize = sizeof(pBuffer);
  lError = RegQueryValueExA(key.get(), "ProcessorNameString", nullptr, nullptr, (LPBYTE)pBuffer, &dwBufferSize);
  if (lError != ERROR_SUCCESS) {
    return "<unknown>";
  }

  return pBuffer;
#endif
  return "<unknown>";
}

// _____________________________________________________________________________________________________________________
int CPU::getNumPhysicalCores() {
#if defined(HWINFO_CPUID_H_)
  uint32_t regs[4] {};
  std::string vendorId = getVendor();
  std::for_each(vendorId.begin(), vendorId.end(), [](char &in) { in = ::toupper(in); } );
  cpuid::cpuid(0, 0, regs);
  uint32_t HFS = regs[0];
  if (vendorId.find("INTEL") != std::string::npos) {
    if (HFS >= 11) {
      for (int lvl = 0; lvl < MAX_INTEL_TOP_LVL; ++lvl) {
        uint32_t regs_2[4] {};
        cpuid::cpuid(0x0b, lvl, regs_2);
        uint32_t currLevel = (LVL_TYPE & regs_2[2]) >> 8;
        if (currLevel == 0x01) {
          int numCores = getNumLogicalCores()/static_cast<int>(LVL_CORES & regs_2[1]);
          if (numCores > 0) {
            return numCores;
          }
        }
      }
    } else {
      if (HFS >= 4) {
        uint32_t regs_3[4] {};
        cpuid::cpuid(4, 0, regs_3);
        int numCores = getNumLogicalCores()/static_cast<int>(1 + (regs_3[0] >> 26) & 0x3f);
        if (numCores > 0) {
          return numCores;
        }
      }
    }
  } else if (vendorId.find("AMD") != std::string::npos) {
    if (HFS > 0) {
      uint32_t regs_4[4] {};
      cpuid::cpuid(0x80000000, 0, regs_4);
      if (regs_4[0] >= 8) {
        int numCores = 1 + (regs_4[2] & 0xff);
        if (numCores > 0) {
          return numCores;
        }
      }
    }
  }
#endif
#if defined(unix) || defined(__unix) || defined(__unix__)
#if defined(_SC_NPROCESSORS_ONLN)
  // TODO: returns number of logical cores... fix this!
  return static_cast<int>(sysconf(_SC_NPROCESSORS_ONLN));
#else
  return -1;
#endif
#elif defined(__APPLE__)
  int physical = 0;
    size_t physical_size = sizeof(physical);
    if (sysctlbyname("hw.physicalcpu", &physical, &physical_size, nullptr, 0) != 0) {
      return -1;
    }
    return physical;
#elif defined(_WIN32) || defined(_WIN64)
  // TODO: implement: https://devblogs.microsoft.com/oldnewthing/20131028-00/?p=2823
  //DWORD cb = 0;
  //if (GetLogicalPocessorInformationEx(RelationProcessorPackage, nullptr, &cb)) {
  //}
  return -1;
#else
#error Unsupported Platform
#endif
  return -1;
}

// _____________________________________________________________________________________________________________________
int CPU::getNumLogicalCores() {
#if defined(HWINFO_CPUID_H_)
  std::string vendorId = getVendor();
  std::for_each(vendorId.begin(), vendorId.end(), [](char &in) { in = ::toupper(in); } );
  uint32_t regs[4] {};
  cpuid::cpuid(0, 0, regs);
  uint32_t HFS = regs[0];
  if (vendorId.find("INTEL") != std::string::npos) {
    if (HFS >= 0xb) {
      for (int lvl = 0; lvl < MAX_INTEL_TOP_LVL; ++lvl) {
        uint32_t regs_2[4] {};
        cpuid::cpuid(0x0b, lvl, regs_2);
        uint32_t currLevel = (LVL_TYPE & regs_2[2]) >> 8;
        if (currLevel == 0x02) {
          return static_cast<int>(LVL_CORES & regs_2[1]);
        }
      }
    }
  } else if (vendorId.find("AMD") != std::string::npos) {
    if (HFS > 0) {
      cpuid::cpuid(1, 0, regs);
      return static_cast<int>(regs[1] >> 16) & 0xff;
    }
    return 1;
  }
#endif
  // fallback method:
#if defined(unix) || defined(__unix) || defined(__unix__)
#if defined(_SC_NPROCESSORS_ONLN)
  return static_cast<int>(sysconf(_SC_NPROCESSORS_ONLN));
#else
  return -1;
#endif
#elif defined(__APPLE__)
  int logical = 0;
  size_t logical_size = sizeof(logical);
  if (sysctlbyname("hw.logicalcpu", &logical, &logical_size, nullptr, 0) != 0) {
    return -1;
  }
  return logical;
#elif defined(_WIN32) || defined(_WIN64)
  SYSTEM_INFO sysinfo;
  GetSystemInfo(&sysinfo);
  return static_cast<int>(sysinfo.dwNumberOfProcessors);
#else
#error Unsupported Platform
#endif
  return -1;
=======
  return _vendor;
}

// _____________________________________________________________________________________________________________________
int CPU::cacheSize_Bytes() {
  if (_cacheSize_Bytes == -1) {
    _cacheSize_Bytes = getCacheSize_Bytes();
  }
  return _cacheSize_Bytes;
}

// _____________________________________________________________________________________________________________________
int CPU::numPhysicalCores() {
  if (_numPhysicalCores == -1) {
    _numPhysicalCores = getNumPhysicalCores();
  }
  return _numPhysicalCores;
}

// _____________________________________________________________________________________________________________________
int CPU::numLogicalCores() {
  if (_numLogicalCores == -1) {
    _numLogicalCores = getNumLogicalCores();
  }
  return _numLogicalCores;
>>>>>>> b4bfd63f
}

// _____________________________________________________________________________________________________________________
int CPU::maxClockSpeed_kHz() {
  if (_maxClockSpeed_kHz == -1) {
    _maxClockSpeed_kHz = getMaxClockSpeed_kHz();
  }
<<<<<<< HEAD
  getline(stream, line);
  stream.close();
  try {
    return std::stoi(line);
  } catch (std::invalid_argument &e) {
    return -1;
  }
#elif defined(__APPLE__)
  long speed = 0;
  size_t speed_size = sizeof(speed);
  if (sysctlbyname("hw.cpufrequency", &speed, &speed_size, nullptr, 0) != 0) {
    speed = -1;
  }
  return static_cast<int>(speed / 1000 / 1000);
#elif defined(_WIN32) || defined(_WIN64)
  return -1;
#else
#error Unsupported Platform
#endif
  return -1;
=======
  return _maxClockSpeed_kHz;
>>>>>>> b4bfd63f
}

// _____________________________________________________________________________________________________________________
int CPU::regularClockSpeed_kHz() {
  if (_regularClockSpeed_kHz == -1) {
    _regularClockSpeed_kHz = getRegularClockSpeed_kHz();
  }
<<<<<<< HEAD
  stream.close();
  return -1;
#elif defined(__APPLE__)
  uint64_t frequency = 0;
  size_t size = sizeof(frequency);
  if (sysctlbyname("hw.cpufrequency", &frequency, &size, nullptr, 0) == 0) {
    return static_cast<int>(frequency / 1000 / 1000);
  }
  return -1;
#elif defined(_WIN32) || defined(_WIN64)
  HKEY hKeyProcessor;
  long lError =
    RegOpenKeyExA(HKEY_LOCAL_MACHINE, R"(HARDWARE\DESCRIPTION\SYSTEM\CentralProcessor\0)", 0, KEY_READ, &hKeyProcessor);
  if (lError != ERROR_SUCCESS) {
    return -1;
  }
  auto clearer = [](HKEY hKey) {
    RegCloseKey(hKey);
  };
  auto key = std::unique_ptr<std::remove_pointer<HKEY>::type, decltype(clearer)>(hKeyProcessor, clearer);
  DWORD dwMHz = 0;
  DWORD dwBufferSize = sizeof(DWORD);
  lError = RegQueryValueExA(key.get(), "~MHz", nullptr, nullptr, (LPBYTE) &dwMHz, &dwBufferSize);
  if (lError != ERROR_SUCCESS) {
    return -1;
  }
  return static_cast<int>(dwMHz * 1000);
#else
#error Unsupported Platform
#endif
  return -1;
=======
  return _regularClockSpeed_kHz;
>>>>>>> b4bfd63f
}

// _____________________________________________________________________________________________________________________
InstructionSet &CPU::instructionSet() {
  if (!_instructionSet._init_) {
#if defined(HWINFO_X86)
    uint32_t regs[4] {};
    cpuid::cpuid(1, 0, regs);
    _instructionSet = InstructionSet {
      static_cast<bool>(regs[3] & AVX_POS),
      static_cast<bool>(regs[3] & SSE_POS),
      static_cast<bool>(regs[3] & SSE2_POS),
      static_cast<bool>(regs[2] & SSE3_POS),
      static_cast<bool>(regs[2] & SSE41_POS),
      static_cast<bool>(regs[2] & SSE42_POS),
      static_cast<bool>(regs[2] & AVX_POS),
      false,
      true
    };
    cpuid::cpuid(7, 0, regs);
    _instructionSet._isAVX2 = static_cast<bool>(regs[1] & AVX2_POS);
#else
    _instructionSet = InstructionSet();
#endif
<<<<<<< HEAD
}

int CPU::getCacheSizeBytes() {
#if defined(unix) || defined(__unix) || defined(__unix__)
  std::string line;
  std::ifstream stream("/proc/cpuinfo");
  if (!stream) {
    return -1;
  }
  while (getline(stream, line)) {
    if (line.starts_with("cache size")) {
      try {
        stream.close();
        return std::stoi(line.substr(line.find(": ")+2, line.length()-3)) * 1000;
      } catch (std::invalid_argument &e) {
        return -1;
      }
    }
=======
>>>>>>> b4bfd63f
  }
  return _instructionSet;
}

}  // namespace hwinfo<|MERGE_RESOLUTION|>--- conflicted
+++ resolved
@@ -4,25 +4,6 @@
 #include <string>
 #include <vector>
 
-<<<<<<< HEAD
-#if defined(unix) || defined(__unix) || defined(__unix__)
-#include <regex>
-#include <fstream>
-#include <unistd.h>
-#elif defined(__APPLE__)
-#include <mach/mach.h>
-#include <mach/mach_time.h>
-#include <sys/sysctl.h>
-#include <math.h>
-#include <pthread.h>
-#elif defined(_WIN32) || defined(_WIN64) || defined(__CYGWIN__)
-#include <Windows.h>
-#include <sysinfoapi.h>
-#include <memory>
-#endif
-
-=======
->>>>>>> b4bfd63f
 #include "hwinfo/cpu.h"
 #include "hwinfo/platform.h"
 
@@ -31,31 +12,6 @@
 namespace hwinfo {
 
 // _____________________________________________________________________________________________________________________
-<<<<<<< HEAD
-CPU::CPU() {
-  _numPhysicalCores = getNumPhysicalCores();
-  _numLogicalCores = getNumLogicalCores();
-  _maxClockSpeedMHz = getMaxClockSpeedMHz();
-  _minClockSpeedMHz = getMinClockSpeedMHz();
-  _modelName = getModelName();
-  _vendor = getVendor();
-  _cacheSizeBytes = getCacheSizeBytes();
-  _regularClockSpeedMHz = getRegularClockSpeedMHz();
-
-#if defined(HWINFO_CPUID_H_)
-  uint32_t regs[4] {};
-  cpuid::cpuid(1, 0, regs);
-  _isHTT = static_cast<bool>(regs[3] & AVX_POS);
-  _isSSE = static_cast<bool>(regs[3] & SSE_POS);
-  _isSSE2 = static_cast<bool>(regs[3] & SSE2_POS);
-  _isSSE3 = static_cast<bool>(regs[2] & SSE3_POS);
-  _isSSE41 = static_cast<bool>(regs[2] & SSE41_POS);
-  _isSSE42 = static_cast<bool>(regs[2] & SSE42_POS);
-  _isAVX = static_cast<bool>(regs[2] & AVX_POS);
-  cpuid::cpuid(7, 0, regs);
-  _isAVX2 = static_cast<bool>(regs[1] & AVX2_POS);
-#endif
-=======
 CPU::CPU(std::string& model,
          std::string& vendor,
          int cacheSize_Bytes,
@@ -69,7 +25,6 @@
   _numLogicalCores = numLogicalCores;
   _maxClockSpeed_kHz = maxClockSpeed_kHz;
   _regularClockSpeed_kHz = regularClockSpeed_kHz;
->>>>>>> b4bfd63f
 }
 
 // _____________________________________________________________________________________________________________________
@@ -85,260 +40,6 @@
   if (_vendor.empty()) {
     _vendor = std::move(getVendor());
   }
-<<<<<<< HEAD
-#elif defined(__APPLE__)
-  return -1;
-#elif defined(_WIN32) || defined(_WIN64)
-  return -1;
-#else
-#error Unsupported Platform
-#endif
-  return -1;
-}
-
-// _____________________________________________________________________________________________________________________
-std::string CPU::getVendor() {
-#if defined(HWINFO_CPUID_H_)
-  std::string vendor;
-  uint32_t regs[4] {0};
-  cpuid::cpuid(0, 0, regs);
-  vendor += std::string((const char *) &regs[1], 4);
-  vendor += std::string((const char *) &regs[3], 4);
-  vendor += std::string((const char *) &regs[2], 4);
-  return vendor;
-#endif
-#if defined(unix) || defined(__unix) || defined(__unix__)
-  std::string line;
-  std::ifstream stream("/proc/cpuinfo");
-  if (!stream) {
-    return "<unknown>";
-  }
-  while (getline(stream, line)) {
-    if (line.starts_with("vendor_id")) {
-      stream.close();
-      return line.substr(line.find(": ")+2, line.length());
-    }
-  }
-  return "<unknown>";
-  stream.close();
-#elif defined(__APPLE__)
-  // TODO: implement
-  return "not implemented yet...";
-#elif defined(_WIN32) || defined(_WIN64)
-  HKEY hKeyProcessor;
-  LONG lError = RegOpenKeyExA(HKEY_LOCAL_MACHINE, R"(HARDWARE\DESCRIPTION\System\CentralProcessor\0)", 0, KEY_READ, &hKeyProcessor);
-  if (lError != ERROR_SUCCESS)
-    return "<unknown>";
-
-  // Smart resource cleaner pattern
-  auto clearer = [](HKEY hKey) { RegCloseKey(hKey); };
-  auto key = std::unique_ptr<std::remove_pointer<HKEY>::type, decltype(clearer)>(hKeyProcessor, clearer);
-
-  CHAR pBuffer[_MAX_PATH] = { 0 };
-  DWORD dwBufferSize = sizeof(pBuffer);
-  lError = RegQueryValueExA(key.get(), "VendorIdentifier", nullptr, nullptr, (LPBYTE)pBuffer, &dwBufferSize);
-  if (lError != ERROR_SUCCESS) {
-    return "<unknown>";
-  }
-
-  return pBuffer;
-#endif
-  return "<unknown>";
-}
-
-// _____________________________________________________________________________________________________________________
-std::string CPU::getModelName() {
-#if defined(HWINFO_CPUID_H_)
-  std::string model;
-  uint32_t regs[4] {};
-  for (unsigned i = 0x80000002; i < 0x80000005; ++i) {
-    cpuid::cpuid(i, 0, regs);
-    for(auto c : std::string((const char*)&regs[0], 4)) {
-      if (std::isalnum(c) || c == '(' || c == ')' || c == '@' || c == ' ' || c == '-' || c == '.') {
-        model += c;
-      }
-    }
-    for(auto c : std::string((const char*)&regs[1], 4)) {
-      if (std::isalnum(c) || c == '(' || c == ')' || c == '@' || c == ' ' || c == '-' || c == '.') {
-        model += c;
-      }
-    }
-    for(auto c : std::string((const char*)&regs[2], 4)) {
-      if (std::isalnum(c) || c == '(' || c == ')' || c == '@' || c == ' ' || c == '-' || c == '.') {
-        model += c;
-      }
-    }
-    for(auto c : std::string((const char*)&regs[3], 4)) {
-      if (std::isalnum(c) || c == '(' || c == ')' || c == '@' || c == ' ' || c == '-' || c == '.') {
-        model += c;
-      }
-    }
-  }
-  return model;
-#endif
-#if defined(unix) || defined(__unix) || defined(__unix__)
-  std::string line;
-  std::ifstream stream("/proc/cpuinfo");
-  if (!stream) {
-    return "<unknown>";
-  }
-  while (getline(stream, line)) {
-    if (line.starts_with("model name")) {
-      stream.close();
-      return line.substr(line.find(": ")+2, line.length());
-    }
-  }
-  return "<unknown>";
-  stream.close();
-#elif defined(__APPLE__)
-  std::string model(1024);
-    size_t size=model.size();
-    if (sysctlbyname("machdep.cpu.brand_string", &model.c_str(), &size, NULL, 0) < 0) {
-        perror("sysctl");
-    }
-    return model;
-#elif defined(_WIN32) || defined(_WIN64)
-  HKEY hKeyProcessor;
-  LONG lError = RegOpenKeyExA(HKEY_LOCAL_MACHINE, R"(HARDWARE\DESCRIPTION\System\CentralProcessor\0)", 0, KEY_READ, &hKeyProcessor);
-  if (lError != ERROR_SUCCESS)
-    return "<unknown>";
-
-  // Smart resource cleaner pattern
-  auto clearer = [](HKEY hKey) { RegCloseKey(hKey); };
-  auto key = std::unique_ptr<std::remove_pointer<HKEY>::type, decltype(clearer)>(hKeyProcessor, clearer);
-
-  CHAR pBuffer[_MAX_PATH] = { 0 };
-  DWORD dwBufferSize = sizeof(pBuffer);
-  lError = RegQueryValueExA(key.get(), "ProcessorNameString", nullptr, nullptr, (LPBYTE)pBuffer, &dwBufferSize);
-  if (lError != ERROR_SUCCESS) {
-    return "<unknown>";
-  }
-
-  return pBuffer;
-#endif
-  return "<unknown>";
-}
-
-// _____________________________________________________________________________________________________________________
-int CPU::getNumPhysicalCores() {
-#if defined(HWINFO_CPUID_H_)
-  uint32_t regs[4] {};
-  std::string vendorId = getVendor();
-  std::for_each(vendorId.begin(), vendorId.end(), [](char &in) { in = ::toupper(in); } );
-  cpuid::cpuid(0, 0, regs);
-  uint32_t HFS = regs[0];
-  if (vendorId.find("INTEL") != std::string::npos) {
-    if (HFS >= 11) {
-      for (int lvl = 0; lvl < MAX_INTEL_TOP_LVL; ++lvl) {
-        uint32_t regs_2[4] {};
-        cpuid::cpuid(0x0b, lvl, regs_2);
-        uint32_t currLevel = (LVL_TYPE & regs_2[2]) >> 8;
-        if (currLevel == 0x01) {
-          int numCores = getNumLogicalCores()/static_cast<int>(LVL_CORES & regs_2[1]);
-          if (numCores > 0) {
-            return numCores;
-          }
-        }
-      }
-    } else {
-      if (HFS >= 4) {
-        uint32_t regs_3[4] {};
-        cpuid::cpuid(4, 0, regs_3);
-        int numCores = getNumLogicalCores()/static_cast<int>(1 + (regs_3[0] >> 26) & 0x3f);
-        if (numCores > 0) {
-          return numCores;
-        }
-      }
-    }
-  } else if (vendorId.find("AMD") != std::string::npos) {
-    if (HFS > 0) {
-      uint32_t regs_4[4] {};
-      cpuid::cpuid(0x80000000, 0, regs_4);
-      if (regs_4[0] >= 8) {
-        int numCores = 1 + (regs_4[2] & 0xff);
-        if (numCores > 0) {
-          return numCores;
-        }
-      }
-    }
-  }
-#endif
-#if defined(unix) || defined(__unix) || defined(__unix__)
-#if defined(_SC_NPROCESSORS_ONLN)
-  // TODO: returns number of logical cores... fix this!
-  return static_cast<int>(sysconf(_SC_NPROCESSORS_ONLN));
-#else
-  return -1;
-#endif
-#elif defined(__APPLE__)
-  int physical = 0;
-    size_t physical_size = sizeof(physical);
-    if (sysctlbyname("hw.physicalcpu", &physical, &physical_size, nullptr, 0) != 0) {
-      return -1;
-    }
-    return physical;
-#elif defined(_WIN32) || defined(_WIN64)
-  // TODO: implement: https://devblogs.microsoft.com/oldnewthing/20131028-00/?p=2823
-  //DWORD cb = 0;
-  //if (GetLogicalPocessorInformationEx(RelationProcessorPackage, nullptr, &cb)) {
-  //}
-  return -1;
-#else
-#error Unsupported Platform
-#endif
-  return -1;
-}
-
-// _____________________________________________________________________________________________________________________
-int CPU::getNumLogicalCores() {
-#if defined(HWINFO_CPUID_H_)
-  std::string vendorId = getVendor();
-  std::for_each(vendorId.begin(), vendorId.end(), [](char &in) { in = ::toupper(in); } );
-  uint32_t regs[4] {};
-  cpuid::cpuid(0, 0, regs);
-  uint32_t HFS = regs[0];
-  if (vendorId.find("INTEL") != std::string::npos) {
-    if (HFS >= 0xb) {
-      for (int lvl = 0; lvl < MAX_INTEL_TOP_LVL; ++lvl) {
-        uint32_t regs_2[4] {};
-        cpuid::cpuid(0x0b, lvl, regs_2);
-        uint32_t currLevel = (LVL_TYPE & regs_2[2]) >> 8;
-        if (currLevel == 0x02) {
-          return static_cast<int>(LVL_CORES & regs_2[1]);
-        }
-      }
-    }
-  } else if (vendorId.find("AMD") != std::string::npos) {
-    if (HFS > 0) {
-      cpuid::cpuid(1, 0, regs);
-      return static_cast<int>(regs[1] >> 16) & 0xff;
-    }
-    return 1;
-  }
-#endif
-  // fallback method:
-#if defined(unix) || defined(__unix) || defined(__unix__)
-#if defined(_SC_NPROCESSORS_ONLN)
-  return static_cast<int>(sysconf(_SC_NPROCESSORS_ONLN));
-#else
-  return -1;
-#endif
-#elif defined(__APPLE__)
-  int logical = 0;
-  size_t logical_size = sizeof(logical);
-  if (sysctlbyname("hw.logicalcpu", &logical, &logical_size, nullptr, 0) != 0) {
-    return -1;
-  }
-  return logical;
-#elif defined(_WIN32) || defined(_WIN64)
-  SYSTEM_INFO sysinfo;
-  GetSystemInfo(&sysinfo);
-  return static_cast<int>(sysinfo.dwNumberOfProcessors);
-#else
-#error Unsupported Platform
-#endif
-  return -1;
-=======
   return _vendor;
 }
 
@@ -364,7 +65,6 @@
     _numLogicalCores = getNumLogicalCores();
   }
   return _numLogicalCores;
->>>>>>> b4bfd63f
 }
 
 // _____________________________________________________________________________________________________________________
@@ -372,30 +72,7 @@
   if (_maxClockSpeed_kHz == -1) {
     _maxClockSpeed_kHz = getMaxClockSpeed_kHz();
   }
-<<<<<<< HEAD
-  getline(stream, line);
-  stream.close();
-  try {
-    return std::stoi(line);
-  } catch (std::invalid_argument &e) {
-    return -1;
-  }
-#elif defined(__APPLE__)
-  long speed = 0;
-  size_t speed_size = sizeof(speed);
-  if (sysctlbyname("hw.cpufrequency", &speed, &speed_size, nullptr, 0) != 0) {
-    speed = -1;
-  }
-  return static_cast<int>(speed / 1000 / 1000);
-#elif defined(_WIN32) || defined(_WIN64)
-  return -1;
-#else
-#error Unsupported Platform
-#endif
-  return -1;
-=======
   return _maxClockSpeed_kHz;
->>>>>>> b4bfd63f
 }
 
 // _____________________________________________________________________________________________________________________
@@ -403,41 +80,7 @@
   if (_regularClockSpeed_kHz == -1) {
     _regularClockSpeed_kHz = getRegularClockSpeed_kHz();
   }
-<<<<<<< HEAD
-  stream.close();
-  return -1;
-#elif defined(__APPLE__)
-  uint64_t frequency = 0;
-  size_t size = sizeof(frequency);
-  if (sysctlbyname("hw.cpufrequency", &frequency, &size, nullptr, 0) == 0) {
-    return static_cast<int>(frequency / 1000 / 1000);
-  }
-  return -1;
-#elif defined(_WIN32) || defined(_WIN64)
-  HKEY hKeyProcessor;
-  long lError =
-    RegOpenKeyExA(HKEY_LOCAL_MACHINE, R"(HARDWARE\DESCRIPTION\SYSTEM\CentralProcessor\0)", 0, KEY_READ, &hKeyProcessor);
-  if (lError != ERROR_SUCCESS) {
-    return -1;
-  }
-  auto clearer = [](HKEY hKey) {
-    RegCloseKey(hKey);
-  };
-  auto key = std::unique_ptr<std::remove_pointer<HKEY>::type, decltype(clearer)>(hKeyProcessor, clearer);
-  DWORD dwMHz = 0;
-  DWORD dwBufferSize = sizeof(DWORD);
-  lError = RegQueryValueExA(key.get(), "~MHz", nullptr, nullptr, (LPBYTE) &dwMHz, &dwBufferSize);
-  if (lError != ERROR_SUCCESS) {
-    return -1;
-  }
-  return static_cast<int>(dwMHz * 1000);
-#else
-#error Unsupported Platform
-#endif
-  return -1;
-=======
   return _regularClockSpeed_kHz;
->>>>>>> b4bfd63f
 }
 
 // _____________________________________________________________________________________________________________________
@@ -462,27 +105,6 @@
 #else
     _instructionSet = InstructionSet();
 #endif
-<<<<<<< HEAD
-}
-
-int CPU::getCacheSizeBytes() {
-#if defined(unix) || defined(__unix) || defined(__unix__)
-  std::string line;
-  std::ifstream stream("/proc/cpuinfo");
-  if (!stream) {
-    return -1;
-  }
-  while (getline(stream, line)) {
-    if (line.starts_with("cache size")) {
-      try {
-        stream.close();
-        return std::stoi(line.substr(line.find(": ")+2, line.length()-3)) * 1000;
-      } catch (std::invalid_argument &e) {
-        return -1;
-      }
-    }
-=======
->>>>>>> b4bfd63f
   }
   return _instructionSet;
 }
